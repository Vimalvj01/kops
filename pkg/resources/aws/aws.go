--- conflicted
+++ resolved
@@ -297,7 +297,6 @@
 	return true
 }
 
-<<<<<<< HEAD
 // In addition to KubernetesCluster aws tag kops also includes a Name tag for ELBs, for instance: Name => api.clustername.com.
 // matchELBNameTag validates if a given ELB is either api.clustername.com or bastion.clustername.com.
 func matchELBNameTag(tag string, actual []*elb.Tag) bool {
@@ -310,24 +309,6 @@
 		}
 	}
 	return false
-=======
-func matchesElbV2Tags(tags map[string]string, actual []*elbv2.Tag) bool {
-	for k, v := range tags {
-		found := false
-		for _, a := range actual {
-			if aws.StringValue(a.Key) == k {
-				if aws.StringValue(a.Value) == v {
-					found = true
-					break
-				}
-			}
-		}
-		if !found {
-			return false
-		}
-	}
-	return true
->>>>>>> 234bfe8d
 }
 
 //type DeletableResource interface {
