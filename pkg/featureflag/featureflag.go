--- conflicted
+++ resolved
@@ -37,17 +37,15 @@
 
 // DNSPreCreate controls whether we pre-create DNS records.
 var DNSPreCreate = New("DNSPreCreate", Bool(true))
-<<<<<<< HEAD
-var VPCSkipEnableDNSSupport = New("VPCSkipEnableDNSSupport", Bool(true))
+
+// if set will use new rolling update code that will drain and validate
 var ValidiateAndDrainRollingUpdate = New("ValidiateAndDrainRollingUpdate", Bool(true))
-=======
 
 // VPCSkipEnableDNSSupport if set will make that a VPC does not need DNSSupport enabled
 var VPCSkipEnableDNSSupport = New("VPCSkipEnableDNSSupport", Bool(false))
 
 // SkipTerraformFormat if set will mean that we will not `tf fmt` the generated terraform
 var SkipTerraformFormat = New("SkipTerraformFormat", Bool(false))
->>>>>>> d4ae576c
 
 var flags = make(map[string]*FeatureFlag)
 var flagsMutex sync.Mutex
