--- conflicted
+++ resolved
@@ -22,11 +22,7 @@
 	"k8s.io/kops/upup/pkg/fi"
 	"k8s.io/kops/upup/pkg/fi/cloudup/awstasks"
 	"k8s.io/kubernetes/pkg/util/sets"
-<<<<<<< HEAD
-	"runtime/debug"
-=======
 	"strings"
->>>>>>> d2c54a22
 )
 
 // NetworkModelBuilder configures network objects
@@ -38,12 +34,6 @@
 
 func (b *NetworkModelBuilder) Build(c *fi.ModelBuilderContext) error {
 
-<<<<<<< HEAD
-	// Kris and Eric - debug.PrintStack() to connect this to
-	// We need to connect this function to /go/src/k8s.io/kops/upup/pkg/fi/executor.go
-
-=======
->>>>>>> d2c54a22
 	sharedVPC := b.Cluster.SharedVPC()
 
 	// VPC that holds everything for the cluster
@@ -112,13 +102,6 @@
 	}
 
 	privateZones := sets.NewString()
-
-	// Kris and Eric
-	//
-	// If NgwId == nil
-	// 	no change
-	// else
-	//	new task, but this task will use existing ID
 
 	for i := range b.Cluster.Spec.Subnets {
 		subnetSpec := &b.Cluster.Spec.Subnets[i]
