--- conflicted
+++ resolved
@@ -84,21 +84,8 @@
 			return err
 		}
 	}
-
-<<<<<<< HEAD
-			rootVolumeTermination := ig.Spec.RetainVolumeOnTermination
-			if rootVolumeTermination == nil {
-				rootVolumeTermination = fi.Bool(true)
-			}
-
-			link, err := b.LinkToIAMInstanceProfile(ig)
-			if err != nil {
-				return fmt.Errorf("unable to find IAM profile link for instance group %q: %v", ig.ObjectMeta.Name, err)
-			}
-=======
 	return nil
 }
->>>>>>> 0ab385c4
 
 // buildLaunchTemplateTask is responsible for creating the template task into the aws model
 func (b *AutoscalingGroupModelBuilder) buildLaunchTemplateTask(c *fi.ModelBuilderContext, name string, ig *kops.InstanceGroup) (*awstasks.LaunchTemplate, error) {
@@ -107,22 +94,6 @@
 		return nil, err
 	}
 
-<<<<<<< HEAD
-			t := &awstasks.LaunchConfiguration{
-				Name:      s(name),
-				Lifecycle: b.Lifecycle,
-
-				IAMInstanceProfile:     link,
-				ImageID:                s(ig.Spec.Image),
-				InstanceMonitoring:     ig.Spec.DetailedInstanceMonitoring,
-				InstanceType:           s(strings.Split(ig.Spec.MachineType, ",")[0]),
-				RootVolumeOptimization: ig.Spec.RootVolumeOptimization,
-				RootVolumeSize:         i64(int64(volumeSize)),
-				RootVolumeTermination:  rootVolumeTermination,
-				RootVolumeType:         s(volumeType),
-				SecurityGroups:         []*awstasks.SecurityGroup{sgLink},
-			}
-=======
 	// @TODO check if there any a better way of doing this .. initially I had a type LaunchTemplate which included
 	// LaunchConfiguration as an anonymous field, bit given up the task dependency walker works this caused issues, due
 	// to the creation of a implicit dependency
@@ -146,7 +117,6 @@
 		UserData:               lc.UserData,
 	}, nil
 }
->>>>>>> 0ab385c4
 
 // buildLaunchConfigurationTask is responsible for building a launch configuration task into the model
 func (b *AutoscalingGroupModelBuilder) buildLaunchConfigurationTask(c *fi.ModelBuilderContext, name string, ig *kops.InstanceGroup) (*awstasks.LaunchConfiguration, error) {
@@ -181,6 +151,11 @@
 		return nil, fmt.Errorf("unable to find iam profile link for instance group %q: %v", ig.ObjectMeta.Name, err)
 	}
 
+	rootVolumeTermination := ig.Spec.RetainVolumeOnTermination
+	if rootVolumeTermination == nil {
+		rootVolumeTermination = fi.Bool(true)
+	}
+
 	t := &awstasks.LaunchConfiguration{
 		Name:                   fi.String(name),
 		Lifecycle:              b.Lifecycle,
@@ -189,6 +164,7 @@
 		InstanceMonitoring:     ig.Spec.DetailedInstanceMonitoring,
 		InstanceType:           fi.String(strings.Split(ig.Spec.MachineType, ",")[0]),
 		RootVolumeOptimization: ig.Spec.RootVolumeOptimization,
+		RootVolumeTermination:  rootVolumeTermination,
 		RootVolumeSize:         fi.Int64(int64(volumeSize)),
 		RootVolumeType:         fi.String(volumeType),
 		SecurityGroups:         []*awstasks.SecurityGroup{sgLink},
