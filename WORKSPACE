--- conflicted
+++ resolved
@@ -6,24 +6,14 @@
 
 http_archive(
     name = "io_bazel_rules_go",
-<<<<<<< HEAD
-    url = "https://github.com/bazelbuild/rules_go/releases/download/0.15.8/rules_go-0.15.8.tar.gz",
-    sha256 = "ca79fed5b24dcc0696e1651ecdd916f7a11111283ba46ea07633a53d8e1f5199",
-=======
     urls = ["https://github.com/bazelbuild/rules_go/releases/download/0.17.0/rules_go-0.17.0.tar.gz"],
     sha256 = "492c3ac68ed9dcf527a07e6a1b2dcbf199c6bf8b35517951467ac32e421c06c1",
->>>>>>> 46599c09
 )
 
 http_archive(
     name = "bazel_gazelle",
-<<<<<<< HEAD
-    url = "https://github.com/bazelbuild/bazel-gazelle/releases/download/0.15.0/bazel-gazelle-0.15.0.tar.gz",
-    sha256 = "6e875ab4b6bf64a38c352887760f21203ab054676d9c1b274963907e0768740d",
-=======
     url = "https://github.com/bazelbuild/bazel-gazelle/releases/download/0.16.0/bazel-gazelle-0.16.0.tar.gz",
     sha256 = "7949fc6cc17b5b191103e97481cf8889217263acf52e00b560683413af204fcb",
->>>>>>> 46599c09
 )
 
 load("@io_bazel_rules_go//go:deps.bzl", "go_rules_dependencies", "go_register_toolchains")
@@ -31,11 +21,7 @@
 go_rules_dependencies()
 
 go_register_toolchains(
-<<<<<<< HEAD
-    go_version = "1.10.5",
-=======
     go_version = "1.10.8",
->>>>>>> 46599c09
 )
 
 load("@bazel_gazelle//:deps.bzl", "gazelle_dependencies")
@@ -48,11 +34,7 @@
 git_repository(
     name = "io_bazel_rules_docker",
     remote = "https://github.com/bazelbuild/rules_docker.git",
-<<<<<<< HEAD
-    tag = "v0.5.1",
-=======
     tag = "v0.7.0",
->>>>>>> 46599c09
 )
 
 load(
