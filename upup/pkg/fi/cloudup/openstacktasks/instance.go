--- conflicted
+++ resolved
@@ -44,11 +44,8 @@
 	UserData         *string
 	Metadata         map[string]string
 	AvailabilityZone *string
-<<<<<<< HEAD
 	OsVolumeBoot     *OsVolumeBoot
-=======
 	SecurityGroups   []string
->>>>>>> f86f2657
 
 	Lifecycle *fi.Lifecycle
 }
