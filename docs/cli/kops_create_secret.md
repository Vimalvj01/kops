
<!--- This file is automatically generated by make gen-cli-docs; changes should be made in the go CLI command code (under cmd/kops) -->

## kops create secret

Create a secret.

### Synopsis


Create a secret

### Examples

```
  # Create an new ssh public key called admin.
  kops create secret sshpublickey admin -i ~/.ssh/id_rsa.pub \
  --name k8s-cluster.example.com --state s3://example.com
  
  kops create secret dockerconfig -f ~/.docker/config.json \
  --name k8s-cluster.example.com --state s3://example.com
```

### Options inherited from parent commands

```
      --alsologtostderr                  log to standard error as well as files
      --config string                    config file (default is $HOME/.kops.yaml)
      --log_backtrace_at traceLocation   when logging hits line file:N, emit a stack trace (default :0)
      --log_dir string                   If non-empty, write log files in this directory
      --logtostderr                      log to standard error instead of files (default false)
      --name string                      Name of cluster
      --state string                     Location of state storage
      --stderrthreshold severity         logs at or above this threshold go to stderr (default 2)
  -v, --v Level                          log level for V logs
      --vmodule moduleSpec               comma-separated list of pattern=N settings for file-filtered logging
```

### SEE ALSO
* [kops create](kops_create.md)	 - Create a resource by command line, filename or stdin.
<<<<<<< HEAD
* [kops create secret ca-cert](kops_create_secret_ca-cert.md)	 - Add intermediate ca cert and private key.
=======
* [kops create secret dockerconfig](kops_create_secret_dockerconfig.md)	 - Create a docker config.
>>>>>>> 09452834
* [kops create secret sshpublickey](kops_create_secret_sshpublickey.md)	 - Create a ssh public key.
<|MERGE_RESOLUTION|>--- conflicted
+++ resolved
@@ -38,9 +38,6 @@
 
 ### SEE ALSO
 * [kops create](kops_create.md)	 - Create a resource by command line, filename or stdin.
-<<<<<<< HEAD
 * [kops create secret ca-cert](kops_create_secret_ca-cert.md)	 - Add intermediate ca cert and private key.
-=======
 * [kops create secret dockerconfig](kops_create_secret_dockerconfig.md)	 - Create a docker config.
->>>>>>> 09452834
 * [kops create secret sshpublickey](kops_create_secret_sshpublickey.md)	 - Create a ssh public key.
